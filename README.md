--- conflicted
+++ resolved
@@ -104,19 +104,4 @@
 
 ---
 
-<<<<<<< HEAD
-## 6. Real-time Features
-- **Live Presentations**: Real-time audience interaction with SignalR
-- **Socket Communication**: WebSocket-based real-time updates
-- **Audience View**: Public URL for audience participation
-- **Live Session Management**: Start/stop live sessions with real-time feedback
-
-For detailed information about the real-time features, see [REALTIME_FEATURE_README.md](./REALTIME_FEATURE_README.md).
-
-## 7. Notes
-- For production, always use Docker Compose to ensure all services are networked correctly.
-- For development, you can run frontend and backend separately for faster feedback.
-- The real-time features require both frontend and backend to be running for full functionality. 
-=======
-**This is a project developed at HIT (Holon Institute of Technology) and was written with Cursor AI.**
->>>>>>> facd9879
+**This is a project developed at HIT (Holon Institute of Technology) and was written with Cursor AI.**