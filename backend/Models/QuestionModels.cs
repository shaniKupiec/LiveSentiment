using System;
using System.Collections.Generic;
using System.ComponentModel.DataAnnotations;
using System.Text.Json;
using System.Text.Json.Nodes;

namespace LiveSentiment.Models
{
    /// <summary>
    /// Types of questions supported by the system
    /// </summary>
    public enum QuestionType
    {
        /// <summary>
        /// Multiple choice with single answer selection
        /// </summary>
        MultipleChoiceSingle = 1,
        
        /// <summary>
        /// Multiple choice with multiple answer selection
        /// </summary>
        MultipleChoiceMultiple = 2,
        
        /// <summary>
        /// Numeric rating (e.g., 1-10 scale)
        /// </summary>
        NumericRating = 3,
        
        /// <summary>
        /// Yes/No binary question
        /// </summary>
        YesNo = 4,
        
        /// <summary>
        /// Open-ended text input (supports NLP analysis)
        /// </summary>
        OpenEnded = 5,
        
        /// <summary>
        /// Word cloud input (supports NLP analysis)
        /// </summary>
        WordCloud = 6
    }

    // Question entity that belongs to a Presentation
    public class Question
    {
        public Guid Id { get; set; }
        public Guid PresentationId { get; set; }
        public Presentation Presentation { get; set; }
        
        [Required]
        [MaxLength(500)]
        public string Text { get; set; } = string.Empty;
        
        [Required]
        public QuestionType Type { get; set; }
        
        // Configuration for the question type (options, scale ranges, etc.)
        public JsonDocument? Configuration { get; set; }
        
        // NLP Configuration
        public bool EnableSentimentAnalysis { get; set; } = false;
        public bool EnableEmotionAnalysis { get; set; } = false;
        public bool EnableKeywordExtraction { get; set; } = false;
        
        public int Order { get; set; }
        public bool IsActive { get; set; } = true;
        public bool IsLive { get; set; } = false;
        public DateTime? LiveStartedAt { get; set; }
        public DateTime? LiveEndedAt { get; set; }
        public DateTime CreatedDate { get; set; }
        public DateTime LastUpdated { get; set; }
        
        // Navigation properties
        public ICollection<Response> Responses { get; set; } = new List<Response>();
    }

    // Request models for CRUD operations
    /// <summary>
    /// Request model for creating a new question
    /// </summary>
    public class CreateQuestionRequest
    {
        /// <summary>
        /// The question text (max 500 characters)
        /// </summary>
        [Required]
        [StringLength(500)]
        public string Text { get; set; } = string.Empty;
        
        /// <summary>
<<<<<<< HEAD
        /// The type of question (1=MultipleChoiceSingle, 2=MultipleChoiceMultiple, 3=NumericRating, 4=YesNo, 5=OpenEnded, 6=WordCloud)
=======
        /// The type of question (1=SingleChoice, 2=MultipleChoice, 3=NumericRating, 4=YesNo, 5=OpenEnded, 6=WordCloud)
>>>>>>> facd9879
        /// </summary>
        [Required]
        public QuestionType Type { get; set; }
        
        /// <summary>
        /// Configuration specific to the question type (options, ranges, etc.)
        /// </summary>
        public JsonDocument? Configuration { get; set; }
        
        /// <summary>
        /// Enable sentiment analysis (positive/negative/neutral). Only available for OpenEnded (5) and WordCloud (6) questions.
        /// </summary>
        public bool EnableSentimentAnalysis { get; set; } = false;
        
        /// <summary>
        /// Enable emotion detection (joy, sadness, anger, etc.). Only available for OpenEnded (5) and WordCloud (6) questions.
        /// </summary>
        public bool EnableEmotionAnalysis { get; set; } = false;
        
        /// <summary>
        /// Enable keyword extraction. Only available for OpenEnded (5) and WordCloud (6) questions.
        /// </summary>
        public bool EnableKeywordExtraction { get; set; } = false;
        
        /// <summary>
        /// The order of the question within the presentation. If 0, will be auto-assigned.
        /// </summary>
        public int Order { get; set; }
    }

    public class UpdateQuestionRequest : CreateQuestionRequest
    {
        public bool IsActive { get; set; } = true;
    }

    // Response models
    public class QuestionResponse
    {
        public Guid Id { get; set; }
        public string Text { get; set; } = string.Empty;
        public QuestionType Type { get; set; }
        public JsonDocument? Configuration { get; set; }
        public bool EnableSentimentAnalysis { get; set; }
        public bool EnableEmotionAnalysis { get; set; }
        public bool EnableKeywordExtraction { get; set; }
        public int Order { get; set; }
        public bool IsActive { get; set; }
        public bool IsLive { get; set; }
        public DateTime? LiveStartedAt { get; set; }
        public DateTime? LiveEndedAt { get; set; }
        public DateTime CreatedDate { get; set; }
        public DateTime LastUpdated { get; set; }
        public int ResponseCount { get; set; }
    }

    public class QuestionSummary
    {
        public Guid Id { get; set; }
        public string Text { get; set; } = string.Empty;
        public QuestionType Type { get; set; }
        public int Order { get; set; }
        public bool IsActive { get; set; }
        public bool IsLive { get; set; }
        public DateTime? LiveStartedAt { get; set; }
        public DateTime? LiveEndedAt { get; set; }
        public bool EnableSentimentAnalysis { get; set; }
        public int ResponseCount { get; set; }
    }

    // Reorder questions request
    public class ReorderQuestionsRequest
    {
        [Required]
        public List<Guid> QuestionIds { get; set; } = new List<Guid>();
    }

    // Toggle question active status request
    public class ToggleQuestionActiveRequest
    {
        [Required]
        public bool IsActive { get; set; }
    }
}<|MERGE_RESOLUTION|>--- conflicted
+++ resolved
@@ -90,11 +90,7 @@
         public string Text { get; set; } = string.Empty;
         
         /// <summary>
-<<<<<<< HEAD
-        /// The type of question (1=MultipleChoiceSingle, 2=MultipleChoiceMultiple, 3=NumericRating, 4=YesNo, 5=OpenEnded, 6=WordCloud)
-=======
         /// The type of question (1=SingleChoice, 2=MultipleChoice, 3=NumericRating, 4=YesNo, 5=OpenEnded, 6=WordCloud)
->>>>>>> facd9879
         /// </summary>
         [Required]
         public QuestionType Type { get; set; }
